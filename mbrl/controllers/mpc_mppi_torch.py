import warnings
from warnings import warn

import numpy as np
import torch
from gym import spaces

from mbrl import allogger, torch_helpers
from mbrl.controllers import colored_noise
from mbrl.controllers.abstract_controller import OpenLoopPolicy
from mbrl.controllers.mpc import MpcController
from mbrl.models.abstract_models import TorchModel
from mbrl.models.gt_model import GroundTruthModel, Torch2NumpyGroundTruthModelWrapper
from mbrl.models.gt_par_model import ParallelGroundTruthModel
from mbrl.rolloutbuffer import RolloutBuffer, SimpleRolloutBuffer
from mbrl.torch_helpers import to_tensor

class TorchMpcMPPI(MpcController):
    """
        Model Predivtive Path Integral https://homes.cs.washington.edu/~bboots/files/InformationTheoreticMPC.pdf

        Controller computes cost for candidate trajectories around a (mean) nominal action tensor self.u_.
        The update to the mean tensor is a weighted sum of the trajectories. At the end of each
        get_action call, we shift self.u_ to the left, effectively using our pre-computed actions as the new mean vector
        to generate trajectories around.
    
    """
    def __init__(self, *, action_sampler_params, use_async_action, logging=True, fully_deterministic=False, **kwargs):

        super().__init__(**kwargs)
        self._parse_action_sampler_params(**action_sampler_params)
        self._check_validity_parameters()

        self.logger = allogger.get_logger(scope=self.__class__.__name__, default_outputs=["tensorboard"])
        self.last_action = None
        self.was_reset = False
        self.logging = logging
        # In fully deterministic setup controller will use stable sorting, but it might lead to slow down
        self.fully_deterministic = fully_deterministic

        self.use_async_action = use_async_action
        self._ensemble_size = getattr(self.forward_model, "ensemble_size", None)
        self.a_dim = self.env.action_space.shape[0]

        if not isinstance(self.forward_model, TorchModel):
            warnings.warn(
                "Forward model is not TorchModel, wrapping for compatibility, this might cause things to become slow!"
            )
            if isinstance(self.forward_model, (GroundTruthModel, ParallelGroundTruthModel)):
                self.forward_model = Torch2NumpyGroundTruthModelWrapper(self.forward_model)
                self.forward_model.ensemble_size = getattr(self.forward_model, "ensemble_size", None)
            else:
                raise Exception(f"Model {self.forward_model} not supported!")

        if self._ensemble_size:
            # needed for predicting multiple trajectories in parallel
            self.forward_model.num_simulated_trajectories = self.num_envs * self.num_sim_traj
            self.forward_model.horizon = self.horizon
            if hasattr(self.forward_model, "preallocate_memory"):
                self.forward_model.preallocate_memory()

        if hasattr(self.forward_model, "get_state"):
            state = self.forward_model.get_state()
            if state is None:
                self.state_dim = None
            else:
                self.state_dim = state.shape[-1]
        else:
            self.state_dim = None

        self.preallocate_memory()
        self.cost_along_trajectory = 'sum'

    @torch.no_grad()
    def preallocate_memory(self):
        """
        Preallocated tensors end with and underscore
        Use in-place operations, i.e. use tensor operations with out to
        specify the destination for efficiency
        """

        # nominal actions buffer
        self.u_ = torch.zeros(size=(self.num_envs,
                              *self.dim_samples), device=torch_helpers.device, dtype=torch.float32)

        
        # standart deviation of error
        self.std_ = torch.ones(size=(self.num_envs,
                               *self.dim_samples), device=torch_helpers.device, dtype=torch.float32)

        self.action_high_tensor = torch.zeros_like(self.u_, device=torch_helpers.device, dtype=torch.float32)
        self.action_high_tensor[..., :] = torch.from_numpy(self.env.action_space.high).float().to(torch_helpers.device)
        self.action_low_tensor = torch.zeros_like(self.u_, device=torch_helpers.device, dtype=torch.float32)
        self.action_low_tensor[..., :] = torch.from_numpy(self.env.action_space.low).float().to(torch_helpers.device)

        self.delta_u_ = torch.zeros( size=(self.num_envs,
            self.num_sim_traj,
            *self.dim_samples),
            device=torch_helpers.device,
            dtype=torch.float32,
        )

        self.start_obs_ = torch.zeros(
            (
                self.num_envs,
                self.num_sim_traj,
                self.env.observation_space.shape[0],
            ),
            device=torch_helpers.device,
            dtype=torch.float32,
        )

        if self.state_dim is not None:
            self.start_states_ = torch.empty((self.num_envs, self.num_sim_traj, self.state_dim))
        else:
            self.start_states_ = [[None] * self.num_sim_traj] * self.num_envs

        if self._ensemble_size:
            self.costs_per_model_ = torch.zeros(
                (self.num_envs, self.num_sim_traj, self._ensemble_size),
                device=torch_helpers.device,
                dtype=torch.float32,
            )
            self.costs_ = torch.zeros(self.num_envs, self.num_sim_traj, device=torch_helpers.device, dtype=torch.float32)
            self.costs_std_ = torch.zeros(self.num_envs, self.num_sim_traj, device=torch_helpers.device, dtype=torch.float32)
        else:
            self.costs_ = torch.zeros(self.num_envs, self.num_sim_traj, device=torch_helpers.device, dtype=torch.float32)

    @torch.no_grad()
    def set_init_action(self, action):
        self.last_action = torch.from_numpy(action).float().to(torch_helpers.device)  # .astype(np.float32)

    @torch.no_grad()
    def trajectory_cost_fn(self, cost_fn, rollout_buffer: RolloutBuffer, out: torch.Tensor):
        if self.use_env_reward:
            raise NotImplementedError()
        
        costs_path = cost_fn(
                rollout_buffer.as_array("observations"),
                rollout_buffer.as_array("actions"),
                rollout_buffer.as_array("next_observations"),
        )  # shape: [p,h]
            
        # Watch out: result is written to preallocated variable 'out'
        if self.cost_along_trajectory == "sum":
            return torch.sum(costs_path, axis=-1, out=out)
        elif self.cost_along_trajectory == "best":
            return torch.amin(costs_path[..., 1:], axis=-1, out=out)
        elif self.cost_along_trajectory == "final":
            raise NotImplementedError()
        else:
            raise NotImplementedError(
                "Implement method {} to compute cost along trajectory".format(self.cost_along_trajectory)
            )

    @torch.no_grad()
    def beginning_of_rollout(self, *, observation, state=None, mode):
        super().beginning_of_rollout(observation=observation, state=state, mode=mode)
        self.reset_mean(self.u_, self.relative_init)
        self.reset_std(self.std_, self.relative_init)
        self.was_reset = True

    @torch.no_grad()
    def end_of_rollout(self, total_time, total_return, mode):
        super().end_of_rollout(total_time, total_return, mode)

    def sample_action_sequences(self, time_slice=None):
    
<<<<<<< HEAD
        # colored noise
        if self.colored_noise:
            assert self.u_.ndim == 3
            # Important improvement
            # self.u_ has shape h,d: we need to swap d and h because temporal correlations are in last axis)
            # noinspection PyUnresolvedReferences
            
            # probably inefficient
            self.delta_u_ = colored_noise.torch_powerlaw_psd_gaussian( # check the horizon length
                self.noise_beta,
                size=(self.num_envs, self.num_sim_traj, self.u_.shape[2], self.u_.shape[1]),
            ).transpose(3, 2)

        else:
            # (num_envs, num_trajs, horizon_n, a_dim)
            torch.randn(size=self.delta_u_.shape,
=======
        if self.colored_noise:
            raise NotImplementedError(
                "Colored noise wasn't implemented yet."
            )
        
        # (num_envs, num_trajs, horizon_n, a_dim)
        torch.randn(size=self.delta_u_.shape,
>>>>>>> 721942c9
                              device=torch_helpers.device, dtype=torch.float32, out=self.delta_u_)

        
        
        # multiply with std, write back into self.delta_u_
        torch.mul(self.delta_u_, self.std_[:, None, ...], out=self.delta_u_)

        # broadcast the deltas onto the nominal actions.
        action_sequences = self.delta_u_ + self.u_[:, None, ...]
        
        # clip for legal action range
        torch.min(action_sequences, self.action_high_tensor[:, None, ...], out=action_sequences)
        torch.max(action_sequences, self.action_low_tensor[:, None, ...], out=action_sequences)

        if time_slice is not None:
            if time_slice[1] is None:
                action_sequences = action_sequences[:, :, time_slice[0] :]
            else:
                action_sequences = action_sequences[:, :, time_slice[0] : time_slice[1]]

        return action_sequences
    
    @torch.no_grad()
    def get_action(self, obs, state, mode="train"):
        """
            Plans for the next action `self.horizon` steps into the future. 

            Args:

                obs : current observation from the environment. Shape (num_envs, o_dim)
                state: current state of the forward model (only used in stateful models). Shape (fwmodel_state_dim,)
                mode: flag to switch between evaluation and training mode.

            Returns:

                executed_action: Action at index 0 of the best found action sequence. Shape (a_dim,)
        
        """
        if not self.was_reset:
            raise AttributeError("beginning_of_rollout() needs to be called before")

        self.forward_model_state = self.forward_model.got_actual_observation_and_env_state(
            observation=obs, env_state=state, model_state=self.forward_model_state
        )
        
        # sample action sequences v around the nominal (mean) action sequence u
        action_sequences = self.sample_action_sequences()
        
        # repeat the obs to match num_trajs. shape: (num_envs, num_trajs, o_dim)
        # obs has shape (num_env, o_dim) -> unsqueeze to (num_envs, 1 , o_dim), repeat
        obs_ = torch.from_numpy(obs)\
            .unsqueeze(1)\
            .repeat(1, self.num_sim_traj, 1)\
            .to(torch_helpers.device)

        # Monte Carlo Simulation 
        rollouts = self.simulate_trajectories(obs=obs_, 
                                              state=self.forward_model_state, 
                                              action_sequences=action_sequences)

        # writes the costs into pre-allocated buffer self.costs_.
        if self._ensemble_size:
                self.trajectory_cost_fn(
                    self.cost_fn, rollouts, out=self.costs_per_model_
                )  # shape [num_envs, num_sim_traj, num_models]

                torch.mean(self.costs_per_model_, -1, out=self.costs_) # shape: [num_envs, self.num_sim_traj]
                torch.std(self.costs_per_model_, -1, out=self.costs_std_)

                if self.use_ensemble_cost_std:
                    torch.add(self.costs_, self.costs_std_, out=self.costs_)
        else:
            self.trajectory_cost_fn(self.cost_fn, rollouts, out=self.costs_)  # shape: [self.num_envs, self.num_sim_traj]
            
        # calculate weighting. The less cost a action sequence has accumulated, the 
        # heavier its influence on the best action sequence should be.
        # Calculate the min over the last dimension === the trajectory dimension.
        
        min_cost = torch.min(self.costs_).item()
        torch.subtract(self.costs_, self.costs_.min(-1, keepdims=True)[0], out=self.costs_)
        torch.mul(self.costs_, 1/self.temperature, out=self.costs_)

        w = torch.softmax(-self.costs_, dim=-1) # shape (num_envs, self.num_sim_traj)

        # mult w onto self.delta_u_, then add to the nominal u. 
        # This needs to follow broadcasting rules, so we need
        # to expand w's dimensions accordingly
        trajectory_dimension = 1
        torch.add(self.u_, torch.sum(self.delta_u_ * w[..., None, None], dim=trajectory_dimension), out=self.u_)

        # self.u_ has shape [num_envs, horizon, a_dim]
        # return best action
        executed_action = self.u_[:, 0]
        executed_action = executed_action.cpu().detach().numpy()

        # shift u_ (means) leftwards. The right-most entry is filled with zeros
        self.u_ = torch.concat([self.u_[:, 1:], 
                         torch.zeros(size=(self.num_envs, 1, self.a_dim), device=torch_helpers.device, dtype=torch.float32)], dim=1)

        if self.mpc_hook:
            self.mpc_hook.executed_action(obs, executed_action)

        if self.logging:
            self.logger.log(min_cost, key="best_trajectory_cost")

        if self.do_visualize_plan:
            best_traj_idx = torch.argmin(self.costs_)
            viz_obs = rollouts["observations"][best_traj_idx]
            acts = rollouts["actions"][best_traj_idx]
            self.visualize_plan(obs=viz_obs, state=self.forward_model_state, acts=acts)

        # for stateful models, actually simulate step (forward model stores the
        # state internally)
        if self.forward_model_state is not None:
            obs_, self.forward_model_state, rewards = self.forward_model.predict(
                observations=obs,
                states=self.forward_model_state,
                actions=executed_action,
            )

        return executed_action

    @torch.no_grad()
    def simulate_trajectories(self, *, obs, state, action_sequences: torch.tensor) -> RolloutBuffer:
        """
        :param obs: current starting observation
        :param state: current starting state of forward model
        :param action_sequences: shape: [p,h,d]
        """
        with torch.no_grad():
            if state is not None:
                self.start_states_[:] = to_tensor(state[None]).to(torch_helpers.device)
            else:
                self.start_states_ = [None] * self.num_sim_traj * self.num_envs

            rb = self.forward_model.predict_n_steps(
                start_observations=obs.reshape(-1, obs.shape[-1]),
                start_states=self.start_states_,
                policy=OpenLoopPolicy(action_sequences.reshape(-1, action_sequences.shape[-2], action_sequences.shape[-1])),
                horizon=self.horizon,
            )[0]
            for k in rb.buffer.keys():
                if self._ensemble_size:
                    rb.buffer[k] = rb.buffer[k].reshape(self.num_envs, self.num_sim_traj, self._ensemble_size, self.horizon, rb.buffer[k].shape[-1])
                else:
                    rb.buffer[k] = rb.buffer[k].reshape(self.num_envs, self.num_sim_traj, self.horizon, rb.buffer[k].shape[-1])
            return rb
<<<<<<< HEAD
    
=======
        
>>>>>>> 721942c9
    def _parse_action_sampler_params(
        self,
        *,
        alpha,
        elites_size,
        opt_iterations,
        init_std,
        use_mean_actions,
        keep_previous_elites,
        shift_elites_over_time,
        finetune_first_action,
        fraction_elites_reused,
        colored_noise,
        noise_beta=1,
        relative_init,
        execute_best_elite,
        use_ensemble_cost_std,
        temperature,
        min_std,
        max_std
    ):

        self.alpha = alpha
        self.elites_size = elites_size
        self.opt_iter = opt_iterations
        self.init_std = init_std
        self.use_mean_actions = use_mean_actions
        self.keep_previous_elites = keep_previous_elites
        self.shift_elites_over_time = shift_elites_over_time
        self.fraction_elites_reused = fraction_elites_reused
        self.finetune_first_action = finetune_first_action
        self.colored_noise = colored_noise
        self.noise_beta = noise_beta
        self.relative_init = relative_init
        self.execute_best_elite = execute_best_elite
        self.use_ensemble_cost_std = use_ensemble_cost_std
        self.temperature = temperature
        self.min_std = min_std
        self.max_std = max_std


    def _check_validity_parameters(self):

        self.num_elites = min(self.elites_size, self.num_sim_traj // 2)
        if self.num_elites < 2:
            warn("Number of trajectories is too low for given elites_frac. Setting num_elites to 2.")
            self.num_elites = 2

        if isinstance(self.env.action_space, spaces.Discrete):
            raise NotImplementedError("CEM ERROR: Implement categorical distribution for discrete envs.")
        elif isinstance(self.env.action_space, spaces.Box):
            self.dim_samples = (self.horizon, self.env.action_space.shape[0])
        else:
            raise NotImplementedError
    
    @torch.no_grad()
    def reset_mean(self, tensor, relative):
        if relative:
            torch.add(self.action_high_tensor, self.action_low_tensor, out=tensor)
            torch.mul(tensor, 2.0, out=tensor)
        else:
            tensor.fill_(0)

    def reset_std(self, tensor, relative):
        if relative:
            torch.subtract(self.action_high_tensor, self.action_low_tensor, out=tensor)
            torch.mul(tensor, self.init_std / 2.0, out=tensor)
        else:
            tensor.fill_(self.init_std)<|MERGE_RESOLUTION|>--- conflicted
+++ resolved
@@ -166,7 +166,6 @@
 
     def sample_action_sequences(self, time_slice=None):
     
-<<<<<<< HEAD
         # colored noise
         if self.colored_noise:
             assert self.u_.ndim == 3
@@ -183,15 +182,6 @@
         else:
             # (num_envs, num_trajs, horizon_n, a_dim)
             torch.randn(size=self.delta_u_.shape,
-=======
-        if self.colored_noise:
-            raise NotImplementedError(
-                "Colored noise wasn't implemented yet."
-            )
-        
-        # (num_envs, num_trajs, horizon_n, a_dim)
-        torch.randn(size=self.delta_u_.shape,
->>>>>>> 721942c9
                               device=torch_helpers.device, dtype=torch.float32, out=self.delta_u_)
 
         
@@ -339,11 +329,7 @@
                 else:
                     rb.buffer[k] = rb.buffer[k].reshape(self.num_envs, self.num_sim_traj, self.horizon, rb.buffer[k].shape[-1])
             return rb
-<<<<<<< HEAD
-    
-=======
-        
->>>>>>> 721942c9
+
     def _parse_action_sampler_params(
         self,
         *,
