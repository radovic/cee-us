--- conflicted
+++ resolved
@@ -1,12 +1,7 @@
 env: "IsaacGymEnv"
 env_params:
   task:  "FrankaCubeMove" # "FrankaCubeMove" or "FrankaTwoCubesMove"
-<<<<<<< HEAD
-  num_envs: 10
+  num_envs: 20
   headless: True
-=======
-  num_envs: 1
-  headless: False
->>>>>>> 721942c9
   isaacgymenvs_path: "./mbrl/environments/isaacgymenv/custom_envs"
   show_cfg: True