--- conflicted
+++ resolved
@@ -22,11 +22,8 @@
 
 eval_buffers: []
 
-<<<<<<< HEAD
+
 number_of_rollouts: 20
-=======
-number_of_rollouts: 20 # 20
->>>>>>> 9aa55dd5
 training_iterations: 305
 
 rollout_params:
@@ -38,11 +35,7 @@
 controller_params:
   horizon: 30
   cost_along_trajectory: "best"
-<<<<<<< HEAD
   num_simulated_trajectories: 128
-=======
-  num_simulated_trajectories: 128 # 128
->>>>>>> 9aa55dd5
   action_sampler_params: 
     elites_size: 10
 
